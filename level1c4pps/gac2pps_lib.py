#!/usr/bin/env python
# -*- coding: utf-8 -*-
# Copyright (c) 2019 level1c4pps developers
#
# This file is part of level1c4pps
#
# level1c4pps is free software: you can redistribute it and/or modify it
# under the terms of the GNU General Public License as published by
# the Free Software Foundation, either version 3 of the License, or
# (at your option) any later version.
#
# level1c4pps is distributed in the hope that it will be useful, but
# WITHOUT ANY WARRANTY; without even the implied warranty of
# MERCHANTABILITY or FITNESS FOR A PARTICULAR PURPOSE.  See the GNU
# General Public License for more details.
#
# You should have received a copy of the GNU General Public License
# along with level1c4pps.  If not, see <http://www.gnu.org/licenses/>.
# Author(s):

#   Martin Raspaud <martin.raspaud@smhi.se>
#   Nina Hakansson <nina.hakansson@smhi.se>
#   Adam.Dybbroe <adam.dybbroe@smhi.se>

"""Utilities to convert AVHRR GAC formattet data to PPS level-1c format."""


import os
import time
import xarray as xr
import dask.array as da
import numpy as np
from datetime import datetime
from satpy.scene import Scene
from level1c4pps import (dt64_to_datetime, get_encoding, compose_filename, 
                         rename_latitude_longitude, update_angle_attributes, 
                         get_header_attrs)
import logging

logger = logging.getLogger('gac2pps')

BANDNAMES = ['1', '2', '3', '3a', '3b', '4', '5']

PPS_TAGNAMES = {"1": "ch_r06",
                "2": "ch_r09",
                "3a": "ch_r16",
                "3": "ch_tb37",
                "3b": "ch_tb37",
                "4": "ch_tb11",
                "5": "ch_tb12"}
INSTRUMENTS = {'tirosn': 'avhrr',
               'noaa6': 'avhrr',
               'noaa7': 'avhrr/2',
               'noaa8': 'avhrr',
               'noaa9': 'avhrr/2',
               'noaa10': 'avhrr',
               'noaa11': 'avhrr/2',
               'noaa12': 'avhrr/2',
               'noaa14': 'avhrr/2',
               'noaa15': 'avhrr/3',
               'noaa16': 'avhrr/3',
               'noaa17': 'avhrr/3',
               'noaa18': 'avhrr/3',
               'noaa19': 'avhrr/3'}
SATPY_ANGLE_NAMES = {
    'sunzenith':'solar_zenith_angle',
    'satzenith':'sensor_zenith_angle',
    'azimuthdiff': 'sun_sensor_azimuth_difference_angle',
    'sunazimuth': 'solar_azimuth_angle',
    'satazimuth': 'sensor_azimuth_angle'}

def get_encoding_gac(scene):
    """Get netcdf encoding for all datasets."""
    return get_encoding(scene,
                        BANDNAMES,
                        PPS_TAGNAMES,
                        chunks=None)


def update_ancilliary_datasets(scene, image_num):
    """Rename, delete and add some datasets and attributes."""
    irch = scene['4']

    # Create new data set scanline timestamps
    first_jan_1970 = np.array([datetime(1970, 1, 1, 0, 0, 0)]).astype('datetime64[ns]')
    scanline_timestamps = np.array(scene['qual_flags'].coords['acq_time'] -
                                   first_jan_1970).astype(dtype='timedelta64[ms]').astype(np.float64)
    scene['scanline_timestamps'] = xr.DataArray(da.from_array(scanline_timestamps),
                                               dims=['y'], coords={'y': scene['qual_flags']['y']})
    scene['scanline_timestamps'].attrs['units'] = 'Milliseconds since 1970-01-01 00:00:00 UTC'

    # Update qual_flags attrs
    scene['qual_flags'].attrs['id_tag'] = 'qual_flags'
    scene['qual_flags'].attrs['long_name'] = 'pygac quality flags'
    scene['qual_flags'].coords['time'] = irch.attrs['start_time']
    del scene['qual_flags'].coords['acq_time']


def convert_angles(scene, satpy_angle_names):
    """Convert angles to pps format."""
    for angle in ['sunzenith', 'satzenith', 'sunazimuth', 'satazimuth']:
        scene[angle] =  scene[satpy_angle_names[angle]]
        del scene[satpy_angle_names[angle]]
    angle ='azimuthdiff'
    scene[angle] =  abs(scene[satpy_angle_names[angle]])
    scene[angle].attrs =  scene[satpy_angle_names[angle]].attrs
    del scene[satpy_angle_names[angle]]


def set_header_and_band_attrs(scene):
    """Set and delete some attributes."""

    # Set some header attributes:
    scene.attrs['instrument'] = "AVHRR"
    scene.attrs['source'] = "gac2pps.py"
    nowutc = datetime.utcnow()
    scene.attrs['date_created'] = nowutc.strftime("%Y-%m-%dT%H:%M:%SZ")
    irch = scene['4']
    scene.attrs['platform'] = irch.attrs['platform_name']
    scene.attrs['platform_name'] = irch.attrs['platform_name']
    scene.attrs['orbit_number'] = '{:05d}'.format(irch.attrs['orbit_number'])
    scene.attrs['orbit'] = scene.attrs['orbit_number']

    # bands
    image_num = 0 # name of first dataset is image0
    for band in BANDNAMES:
        try:
            idtag = PPS_TAGNAMES.get(band, band)
            scene[band].attrs['id_tag'] = idtag
            scene[band].attrs['description'] = 'AVHRR ' + str(band)
            scene[band].attrs['sun_earth_distance_correction_applied'] = 'False'
            scene[band].attrs['sun_earth_distance_correction_factor'] = 1.0
            scene[band].attrs['sun_zenith_angle_correction_applied'] = 'False'
            scene[band].attrs['name'] = "image{:d}".format(image_num)
            image_num += 1
            scene[band].attrs['coordinates'] = 'lon lat'
            del scene[band].attrs['area']
        except KeyError:
            continue
    return image_num


def process_one_file(gac_file, out_path='.', reader_kwargs=None):
    """Make level 1c files in PPS-format."""
    tic = time.time()
    scn_ = Scene(reader='avhrr_l1b_gaclac',
                 filenames=[gac_file], reader_kwargs=reader_kwargs)
    if 'avhrr-3' in scn_.attrs['sensor']:
        sensor = 'avhrr'
        scn_.load(BANDNAMES + ['latitude', 'longitude',
                               'qual_flags',
                               'sensor_zenith_angle', 'solar_zenith_angle',
                               'solar_azimuth_angle', 'sensor_azimuth_angle',
                               'sun_sensor_azimuth_difference_angle'])
<<<<<<< HEAD
    # one ir channel
=======
    for band in BANDNAMES:
        try:
            idtag = PPS_TAGNAMES.get(band, band)
            scn_[band].attrs['id_tag'] = idtag
            scn_[band].attrs['description'] = 'AVHRR ' + str(band)
            scn_[band].attrs['sun_earth_distance_correction_applied'] = 'True'
            scn_[band].attrs['sun_earth_distance_correction_factor'] = 1.0
            scn_[band].attrs['sun_zenith_angle_correction_applied'] = 'False'
            scn_[band].attrs['name'] = "image{:d}".format(image_num)
            scn_[band].attrs['coordinates'] = 'lon lat'
            del scn_[band].attrs['area']
            image_num += 1
        except KeyError:
            continue

    # Set some header attributes:
    scn_.attrs['instrument'] = sensor.upper()
    scn_.attrs['source'] = "gac2pps.py"
    nowutc = datetime.utcnow()
    scn_.attrs['date_created'] = nowutc.strftime("%Y-%m-%dT%H:%M:%SZ")

    # Find lat/lon data
>>>>>>> 982f54ba
    irch = scn_['4']

    # Set header and band attributes
    image_num = set_header_and_band_attrs(scn_)

    # Rename longitude, latitude to lon, lat.
    rename_latitude_longitude(scn_)

    # Convert angles to PPS
    convert_angles(scn_, SATPY_ANGLE_NAMES)
    update_angle_attributes(scn_, start_time=irch.attrs['start_time'], image_num=image_num)

    # Handle gac specific datasets qual_flags and scanline_timestamps
    update_ancilliary_datasets(scn_, image_num)

    filename = compose_filename(scn_, out_path, instrument='avhrr', band=irch)
    scn_.save_datasets(writer='cf',
                       filename=filename,
                       header_attrs=get_header_attrs(scn_, band=irch, sensor='avhrr'),
                       engine='netcdf4',
                       flatten_attrs=True,
                       encoding=get_encoding_gac(scn_))

    print("Saved file {:s} after {:3.1f} seconds".format(
        os.path.basename(filename),
        time.time()-tic))<|MERGE_RESOLUTION|>--- conflicted
+++ resolved
@@ -128,7 +128,7 @@
             idtag = PPS_TAGNAMES.get(band, band)
             scene[band].attrs['id_tag'] = idtag
             scene[band].attrs['description'] = 'AVHRR ' + str(band)
-            scene[band].attrs['sun_earth_distance_correction_applied'] = 'False'
+            scene[band].attrs['sun_earth_distance_correction_applied'] = 'True'
             scene[band].attrs['sun_earth_distance_correction_factor'] = 1.0
             scene[band].attrs['sun_zenith_angle_correction_applied'] = 'False'
             scene[band].attrs['name'] = "image{:d}".format(image_num)
@@ -152,32 +152,7 @@
                                'sensor_zenith_angle', 'solar_zenith_angle',
                                'solar_azimuth_angle', 'sensor_azimuth_angle',
                                'sun_sensor_azimuth_difference_angle'])
-<<<<<<< HEAD
     # one ir channel
-=======
-    for band in BANDNAMES:
-        try:
-            idtag = PPS_TAGNAMES.get(band, band)
-            scn_[band].attrs['id_tag'] = idtag
-            scn_[band].attrs['description'] = 'AVHRR ' + str(band)
-            scn_[band].attrs['sun_earth_distance_correction_applied'] = 'True'
-            scn_[band].attrs['sun_earth_distance_correction_factor'] = 1.0
-            scn_[band].attrs['sun_zenith_angle_correction_applied'] = 'False'
-            scn_[band].attrs['name'] = "image{:d}".format(image_num)
-            scn_[band].attrs['coordinates'] = 'lon lat'
-            del scn_[band].attrs['area']
-            image_num += 1
-        except KeyError:
-            continue
-
-    # Set some header attributes:
-    scn_.attrs['instrument'] = sensor.upper()
-    scn_.attrs['source'] = "gac2pps.py"
-    nowutc = datetime.utcnow()
-    scn_.attrs['date_created'] = nowutc.strftime("%Y-%m-%dT%H:%M:%SZ")
-
-    # Find lat/lon data
->>>>>>> 982f54ba
     irch = scn_['4']
 
     # Set header and band attributes
