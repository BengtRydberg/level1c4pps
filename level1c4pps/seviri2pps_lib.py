--- conflicted
+++ resolved
@@ -452,11 +452,7 @@
     scn_.save_datasets(writer='cf',
                        filename=filename,
                        header_attrs=get_header_attrs(scn_),
-<<<<<<< HEAD
-                       engine='netcdf4',
-=======
                        engine=engine,
->>>>>>> 4cddf72e
                        encoding=get_encoding_seviri(scn_),
                        unlimited_dims=['time'],
                        include_lonlats=False,
