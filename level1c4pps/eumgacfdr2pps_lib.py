--- conflicted
+++ resolved
@@ -31,12 +31,9 @@
                          set_header_and_band_attrs_defaults,
                          remove_attributes,
                          rename_latitude_longitude, update_angle_attributes,
-<<<<<<< HEAD
                          dt64_to_datetime,
-=======
                          platform_name_to_use_in_filename,
                          fix_too_great_attributes,
->>>>>>> 0e27cc0a
                          get_header_attrs, convert_angles)
 import logging
 from satpy.utils import debug_on
@@ -195,12 +192,6 @@
     scn_.load(['latitude',
                'longitude',
                'qual_flags',
-<<<<<<< HEAD
-=======
-               'acq_time',
-               'overlap_free_start',
-               'overlap_free_end',
->>>>>>> 0e27cc0a
                'equator_crossing_time',
                'equator_crossing_longitude',
                'acq_time'] +
