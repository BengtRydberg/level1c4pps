#!/usr/bin/env python
# -*- coding: utf-8 -*-
# Copyright (c) 2019 level1c4pps developers
#
# This file is part of level1c4pps.
#
# level1c4pps is free software: you can redistribute it and/or modify it
# under the terms of the GNU General Public License as published by
# the Free Software Foundation, either version 3 of the License, or
# (at your option) any later version.
#
# level1c4pps is distributed in the hope that it will be useful, but
# WITHOUT ANY WARRANTY; without even the implied warranty of
# MERCHANTABILITY or FITNESS FOR A PARTICULAR PURPOSE.  See the GNU
# General Public License for more details.
#
# You should have received a copy of the GNU General Public License
# along with level1c4pps.  If not, see <http://www.gnu.org/licenses/>.
# Author(s):

#   Adam.Dybbroe <adam.dybbroe@smhi.se>
#   Nina Hakansson <nina.hakansson@smhi.se>

"""Package Initializer for level1c4pps."""

from pkg_resources import get_distribution, DistributionNotFound
import numpy as np
import xarray as xr
from datetime import datetime
import os
import logging

logger = logging.getLogger('level1c4pps')
try:
    __version__ = get_distribution(__name__).version
except DistributionNotFound:
    # package is not installed
    pass

SATPY_ANGLE_NAMES = {
    'solar_zenith': 'sunzenith',  # no _angle
    'solar_zenith_angle': 'sunzenith',
    'solar_azimuth': 'sunazimuth',  # no _angle
    'solar_azimuth_angle': 'sunazimuth',
    'satellite_zenith_angle': 'satzenith',
    'sensor_zenith_angle': 'satzenith',
    'observation_zenith': 'satzenith',
    'satellite_azimuth_angle': 'satazimuth',
    'sensor_azimuth_angle': 'satazimuth',
    'observation_azimuth': 'satazimuth',
    'sun_sensor_azimuth_difference_angle': 'azimuthdiff',
}


def convert_angles(scene, delete_azimuth=False):
    """Convert angles to pps format."""
    for satpy_name in SATPY_ANGLE_NAMES:
        if satpy_name in scene:
            scene[SATPY_ANGLE_NAMES[satpy_name]] = scene[satpy_name]  # Rename angle
            del scene[satpy_name]

    angle = 'azimuthdiff'
    if angle not in scene:
        # Create azimuth diff angle
        scene[angle] = make_azidiff_angle(scene['satazimuth'], scene['sunazimuth'])
        scene[angle].attrs = scene['sunazimuth'].attrs  # Copy sunazimuth attrs
    else:
        # Just apply abs
        scene[angle] = abs(scene[angle])
        scene[angle].attrs = scene[angle].attrs

    if delete_azimuth:
        # PPS does not need azimuth angles
        try:
            del scene['satazimuth']
            del scene['sunazimuth']
        except KeyError:
            pass


PPS_ANGLE_TAGS = ['sunzenith', 'satzenith', 'azimuthdiff', 'sunazimuth', 'satazimuth']
ANGLE_ATTRIBUTES = {
    'long_name': {
        'sunzenith': 'sun zenith angle',
        'satzenith': 'satellite zenith angle',
        'azimuthdiff': 'absolute azimuth difference angle',
        'sunazimuth': 'sun azimuth angle degree clockwise from north',
        'satazimuth': 'satellite azimuth angle degree clockwise from north',
    },
    'valid_range': {
        'sunzenith': np.array([0, 18000], dtype='int16'),
        'satzenith': np.array([0, 9000], dtype='int16'),
        'azimuthdiff': np.array([0, 18000], dtype='int16'),
        'sunazimuth': np.array([-18000, 18000], dtype='int16'),
        'satazimuth': np.array([-18000, 18000], dtype='int16'),
    },
    'mersi2_file_key':  {
        'sunzenith': 'Geolocation/SolarZenithAngle',
        'satzenith': 'Geolocation/SensorZenithAngle',
        'azimuthdiff': 'Geolocation/SensorSolarAzimuthDifference',
    },
    'standard_name':  {
        'sunzenith': 'solar_zenith_angle',
        'satzenith': 'sensor_zenith_angle',  # platform in ppsv2018
        'azimuthdiff': 'absolute_angle_of_rotation_from_solar_azimuth_to_platform_azimuth',
        'sunazimuth': 'solar_azimuth_angle',
        'satazimuth': 'sensor_azimuth_angle',  # plaform in ppsv2018
    }
}


def make_azidiff_angle(sata, suna):
    """Calculate azimuth difference angle."""
    daz = abs(sata - suna)
    daz = daz % 360
    if isinstance(daz, np.ndarray):
        daz[daz > 180] = 360 - daz[daz > 180]
        return daz
    elif isinstance(daz, xr.DataArray):
        return daz.where(daz < 180, 360 - daz)
    else:
        raise ValueError("Azimuth difference is neither a Numpy nor an Xarray object! Type = %s", type(daz))


def dt64_to_datetime(dt64):
    """Conversion of numpy.datetime64 to datetime objects."""
    # https://stackoverflow.com/questions/13703720/converting-between-datetime-timestamp-and-datetime64/46921593#46921593
    if type(dt64) == np.datetime64:
        unix_epoch = np.datetime64(0, 's')
        one_second = np.timedelta64(1, 's')
        seconds_since_epoch = (dt64 - unix_epoch) / one_second
        dt = datetime.utcfromtimestamp(seconds_since_epoch)
        return dt
    return dt64


def get_encoding(scene, bandnames, pps_tagnames, chunks=None):
    """Get netcdf encoding for all datasets."""
    encoding = {}
    for dataset in scene.keys():
        try:
            name, enc = get_band_encoding(scene[dataset.name], bandnames, pps_tagnames,
                                          chunks=chunks)
        except ValueError:
            continue
        encoding[name] = enc
    return encoding


def get_band_encoding(dataset, bandnames, pps_tagnames, chunks=None):
    """Get netcdf encoding for a datasets."""
    name = dataset.attrs['name']
    id_tag = dataset.attrs.get('id_tag', None)
    enc = {}
    if id_tag is not None:
        if id_tag.startswith('ch_tb'):
            # IR channel
            enc = {'dtype': 'int16',
                   'scale_factor': 0.01,
                   '_FillValue': -32767,
                   'zlib': True,
                   'complevel': 4,
                   'add_offset': 273.15}
        elif id_tag.startswith('ch_r'):
            # Refl channel
            enc = {'dtype': 'int16',
                   'scale_factor': 0.01,
                   'zlib': True,
                   'complevel': 4,
                   '_FillValue': -32767,
                   'add_offset': 0.0}
        elif id_tag in PPS_ANGLE_TAGS:
            # Angle
            enc = {
                'dtype': 'int16',
                'scale_factor': 0.01,
                'zlib': True,
                'complevel': 4,
                '_FillValue': -32767,
                'add_offset': 0.0}
        if chunks is not None:
            enc['chunksizes'] = chunks
    if name in ['lon', 'lat']:
        # Lat/Lon
        enc = {'dtype': 'float32',
               'zlib': True,
               'complevel': 4,
               '_FillValue': -999.0}
        if chunks is not None:
            enc['chunksizes'] = (chunks[1], chunks[2])
    elif name in ['qual_flags']:
        # pygac qual flags
        enc = {'dtype': 'int16', 'zlib': True,
               'complevel': 4, '_FillValue': -32001.0}
    elif name in ['scanline_timestamps']:
        # pygac scanline_timestamps
        enc = {'dtype': 'int64', 'zlib': True,
               'complevel': 4, '_FillValue': -1.0}
    if not enc:
        raise ValueError('Unsupported band: {}'.format(name))
    return name, enc


def rename_latitude_longitude(scene):
    """Rename latitude longitude to lat lon."""
    lat_name_satpy = 'latitude'
    lon_name_satpy = 'longitude'
<<<<<<< HEAD
    for alt_latname in ['lat_pixels', 'm_latitude', 'i_latitude']:
        if alt_latname in scene and 'latitude' not in scene:
            lat_name_satpy = alt_latname
    for alt_lonname in ['lon_pixels', 'm_longitude', 'i_longitude']:
        if alt_lonname in scene and 'longitude' not in scene:
            lon_name_satpy = alt_lonname
=======
    if 'lat_pixels' in scene:
        lat_name_satpy = 'lat_pixels'
    if 'lon_pixels' in scene:
        lon_name_satpy = 'lon_pixels'

    scene[lat_name_satpy].rename('lat')
    scene[lon_name_satpy].rename('lon')
    scene[lat_name_satpy].attrs['name'] = 'lat'
    scene[lon_name_satpy].attrs['name'] = 'lon'
>>>>>>> 8f93060f
    scene['lat'] = scene[lat_name_satpy]
    scene['lon'] = scene[lon_name_satpy]
    del scene[lat_name_satpy]
    del scene[lon_name_satpy]

    # Update attributes
    scene['lat'].attrs['long_name'] = 'latitude coordinate'
    scene['lon'].attrs['long_name'] = 'longitude coordinate'
    scene['lat'].attrs['name'] = 'lat'
    scene['lon'].attrs['name'] = 'lon'
    scene['lon'].attrs['name'] = 'lon'
    scene['lon'].attrs['name'] = 'lon'
    scene['lon'].attrs['valid_range'] = np.array([-18000, 18000], dtype='float32')
    scene['lat'].attrs['valid_range'] = np.array([-9000, 90000], dtype='float32')
    for attr in ['valid_min', 'valid_max', 'coordinates']:
        try:
            del scene['lat'].attrs[attr]
            del scene['lon'].attrs[attr]
        except KeyError:
            pass
<<<<<<< HEAD
    for coord_name in ['acq_time', 'm_latitude', 'i_latitude',  'm_latitude', 'i_latitude']:
        try:
            del scene['lat'].coords['coord_name']
            del scene['lon'].coords['coord_name']
=======

    # delete some coords
    for coord_name in ['acq_time']:
        try:
            del scene['lat'].coords[coord_name]
            del scene['lon'].coords[coord_name]
>>>>>>> 8f93060f
        except KeyError:
            pass


def set_header_and_band_attrs_defaults(scene, BANDNAMES, PPS_TAGNAMES, REFL_BANDS, irch):
    """Add some default values for band attributes."""
    nimg = 0  # name of first dataset is image0
    # Set some header attributes:
    scene.attrs['history'] = "Created by level1c4pps."
    scene.attrs['platform'] = irch.attrs['platform_name']
    print([x for x in scene.attrs['sensor']])
    sensor_name = [x for x in scene.attrs['sensor']][0]
    scene.attrs['instrument'] = sensor_name.upper()
    nowutc = datetime.utcnow()
    scene.attrs['date_created'] = nowutc.strftime("%Y-%m-%dT%H:%M:%SZ")
    # bands
    for band in BANDNAMES:
        if band not in scene:
            continue
        idtag = PPS_TAGNAMES.get(band, None)
        if idtag is not None:
            scene[band].attrs['id_tag'] = idtag
        scene[band].attrs['description'] = sensor_name.upper() + ' ' + str(band).upper()
        if 'sun_earth_distance_correction_factor' not in scene[band].attrs.keys():
            scene[band].attrs['sun_earth_distance_correction_factor'] = 1.0
            scene[band].attrs['sun_earth_distance_correction_applied'] = 'False'
        else:
            # Assume factor applied if available as attribute.
            scene[band].attrs['sun_earth_distance_correction_applied'] = 'True'
        scene[band].attrs['sun_zenith_angle_correction_applied'] = 'False'
        scene[band].attrs['name'] = "image{:d}".format(nimg)
        scene[band].attrs['coordinates'] = 'lon lat'
        if band in REFL_BANDS:
            scene[band].attrs['valid_range'] = np.array([0, 20000], dtype='int16')
            scene[band].attrs['units'] = '%'  # Needed by AVHRR
        else:
            scene[band].attrs['valid_range'] = np.array([-273.15 * 100, 300 * 100], dtype='int16')
            scene[band].attrs['units'] = 'K'  # Needed by AVHRR

        # Add time coordinate. To make cfwriter aware that we want 3D data.
        scene[band].coords['time'] = irch.attrs['start_time']

        # Remove some attributes and coordinates
        for attr in ['area', 'valid_min', 'valid_max']:
            scene[band].attrs.pop(attr, None)
        for coord_name in ['acq_time']:
            try:
                del scene[band].coords[coord_name]
            except KeyError:
                pass

        nimg += 1
    return nimg


def update_angle_attributes(scene, band):
    """Set and delete angle attributes."""
    for angle in PPS_ANGLE_TAGS:
        if angle not in scene and angle in ['sunazimuth', 'satazimuth']:
            # azimuth angles not always there
            continue
        scene[angle].attrs['id_tag'] = angle
        scene[angle].attrs['name'] = angle
        scene[angle].attrs['coordinates'] = 'lon lat'
        scene[angle].attrs['units'] = 'degree'
        scene[angle].attrs['long_name'] = ANGLE_ATTRIBUTES['long_name'][angle]
        scene[angle].attrs['valid_range'] = ANGLE_ATTRIBUTES['valid_range'][angle]
        scene[angle].attrs['standard_name'] = ANGLE_ATTRIBUTES['standard_name'][angle]
        scene[angle].coords['time'] = band.attrs["start_time"]
        for attr in ["start_time", "end_time"]:
            scene[angle].attrs[attr] = band.attrs[attr]
        # delete some attributes
        for attr in ['area', 'valid_min', 'valid_max']:
            try:
                del scene[angle].attrs['area']
            except KeyError:
                pass
        # delete some coords
        for coord_name in ['acq_time']:
            try:
                del scene[angle].coords[coord_name]
            except KeyError:
                pass


def apply_sunz_correction(scene, REFL_BANDS):
    """Apply sun zenith angle correciton to visual channels."""
    sza = scene['sunzenith']
    mu0 = np.cos(np.radians(sza))
    scaler = 24.35 / (2 * mu0 + np.sqrt(498.5225 * mu0 * mu0 + 1))
    for band in REFL_BANDS:
        if band not in scene:
            continue
        if scene[band].attrs['sun_zenith_angle_correction_applied'] == 'False':
            scene[band].values = scene[band].values * scaler
            scene[band].attrs['sun_zenith_angle_correction_applied'] = 'True'


def platform_name_to_use_in_filename(platform_name):
    """Get platform name for PPS filenames from platfrom attribute."""
    new_name = platform_name.lower().replace('-', '').replace('aqua', '2').replace('terra', '1').replace("suomi", "")
    return new_name


def compose_filename(scene, out_path, instrument, band=None):
    """Compose output filename.

    As default use the start and end time of the scene.
    For SEVIRI this is the nominal timestamp of the scan (as in the HRIT files).
    If a scene band is supplied use that for start/end time.

    Args:
        scene: satpy scene
        outpath: output directory (string)
        instrument: lower case instrument (string)
        band: use start and end time from band if supplied

    """
    start_time = scene.attrs['start_time']
    end_time = scene.attrs['end_time']
    if band is not None:
        start_time = band.attrs['start_time']
        end_time = band.attrs['end_time']
    platform_name = scene.attrs['platform']
    orbit_number = int(scene.attrs['orbit_number'])
    filename = os.path.join(
        out_path,
        "S_NWC_{:s}_{:s}_{:05d}_{:s}Z_{:s}Z.nc".format(
            instrument,
            platform_name_to_use_in_filename(platform_name),
            orbit_number,
            datetime.strftime(dt64_to_datetime(start_time), '%Y%m%dT%H%M%S%f')[:-5],
            datetime.strftime(dt64_to_datetime(end_time), '%Y%m%dT%H%M%S%f')[:-5]))
    return filename


def get_header_attrs(scene, band, sensor='avhrr'):
    """Get global netcdf attributes."""
    header_attrs = scene.attrs.copy()
    header_attrs['start_time'] = datetime.strftime(dt64_to_datetime(band.attrs['start_time']),
                                                   "%Y-%m-%d %H:%M:%S")
    header_attrs['end_time'] = datetime.strftime(dt64_to_datetime(band.attrs['end_time']),
                                                 "%Y-%m-%d %H:%M:%S")
    header_attrs['sensor'] = sensor
    return header_attrs<|MERGE_RESOLUTION|>--- conflicted
+++ resolved
@@ -205,24 +205,16 @@
     """Rename latitude longitude to lat lon."""
     lat_name_satpy = 'latitude'
     lon_name_satpy = 'longitude'
-<<<<<<< HEAD
     for alt_latname in ['lat_pixels', 'm_latitude', 'i_latitude']:
         if alt_latname in scene and 'latitude' not in scene:
             lat_name_satpy = alt_latname
     for alt_lonname in ['lon_pixels', 'm_longitude', 'i_longitude']:
         if alt_lonname in scene and 'longitude' not in scene:
             lon_name_satpy = alt_lonname
-=======
-    if 'lat_pixels' in scene:
-        lat_name_satpy = 'lat_pixels'
-    if 'lon_pixels' in scene:
-        lon_name_satpy = 'lon_pixels'
-
     scene[lat_name_satpy].rename('lat')
     scene[lon_name_satpy].rename('lon')
     scene[lat_name_satpy].attrs['name'] = 'lat'
     scene[lon_name_satpy].attrs['name'] = 'lon'
->>>>>>> 8f93060f
     scene['lat'] = scene[lat_name_satpy]
     scene['lon'] = scene[lon_name_satpy]
     del scene[lat_name_satpy]
@@ -243,19 +235,10 @@
             del scene['lon'].attrs[attr]
         except KeyError:
             pass
-<<<<<<< HEAD
     for coord_name in ['acq_time', 'm_latitude', 'i_latitude',  'm_latitude', 'i_latitude']:
         try:
             del scene['lat'].coords['coord_name']
             del scene['lon'].coords['coord_name']
-=======
-
-    # delete some coords
-    for coord_name in ['acq_time']:
-        try:
-            del scene['lat'].coords[coord_name]
-            del scene['lon'].coords[coord_name]
->>>>>>> 8f93060f
         except KeyError:
             pass
 
