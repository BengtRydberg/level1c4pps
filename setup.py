--- conflicted
+++ resolved
@@ -35,11 +35,9 @@
 except ImportError:
     pass
 
-<<<<<<< HEAD
-requires = ['satpy', 'pyorbital', 'trollsift', 'pyspectral', 'h5netcdf'],
-=======
-requires = ['satpy!=0.38.*,!=0.39.*,!=0.40.*,!=0.41.*', 'pyorbital', 'trollsift', 'pyspectral', 'h5netcdf'],
->>>>>>> e7e54650
+
+requires = ['satpy!=0.38.*,!=0.39.*,!=0.40.*,!=0.41.*', 'pyorbital', 'trollsift', 'pyspectral', 'h5netcdf']
+
 
 NAME = "level1c4pps"
 README = open('README.md', 'r').read()
