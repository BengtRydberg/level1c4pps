--- conflicted
+++ resolved
@@ -54,13 +54,13 @@
                    "Topic :: Scientific/Engineering"],
       url="https://github.com/foua-pps/level1c4pps",
       packages=['level1c4pps', ],
-      scripts=['bin/seviri2pps.py', 'bin/gac2pps.py', 'bin/mersi22pps.py',
-<<<<<<< HEAD
+      scripts=['bin/seviri2pps.py',
+               'bin/gac2pps.py',
+               'bin/mersi22pps.py',
                'bin/viirs2pps.py',
-=======
                'bin/slstr2pps.py',
->>>>>>> 8f93060f
-               'bin/modis2pps.py', 'bin/avhrr2pps.py'],
+               'bin/modis2pps.py',
+               'bin/avhrr2pps.py'],
       data_files=[],
       zip_safe=False,
       use_scm_version=True,
